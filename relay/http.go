package relay

import (
	"bytes"
	"compress/gzip"
<<<<<<< HEAD
	"crypto/tls"
=======
	"errors"
>>>>>>> 7ee09ca6
	"fmt"
	"io/ioutil"
	"log"
	"net"
	"net/http"
	"strconv"
	"sync"
	"sync/atomic"
	"time"

	"github.com/influxdata/influxdb/models"
)

// HTTP is a relay for HTTP influxdb writes
type HTTP struct {
	addr string
	name string

	closing int64
	l       net.Listener

	backends []*httpBackend
}

const (
	DefaultHTTPTimeout      = 10 * time.Second
	DefaultMaxDelayInterval = 10 * time.Second
	DefaultBatchSizeKB      = 512

	KB = 1024
	MB = 1024 * KB
)

func NewHTTP(cfg HTTPConfig) (Relay, error) {
	h := new(HTTP)

	h.addr = cfg.Addr
	h.name = cfg.Name

	for i := range cfg.Outputs {
		backend, err := newHTTPBackend(&cfg.Outputs[i])
		if err != nil {
			return nil, err
		}

<<<<<<< HEAD
		// Configure custom transport for http.Client
		// Used for support skip-tls-verification option
		transport := &http.Transport{
			TLSClientConfig: &tls.Config{
				InsecureSkipVerify: b.SkipTLSVerification,
			},
		}

		h.backends = append(h.backends, &httpBackend{
			name:        b.Name,
			location:    b.Location,
			retryBuffer: rb,
			client: &http.Client{
				Timeout:   timeout,
				Transport: transport,
			},
		})
=======
		h.backends = append(h.backends, backend)
>>>>>>> 7ee09ca6
	}

	return h, nil
}

func (h *HTTP) Name() string {
	if h.name == "" {
		return "http://" + h.addr
	}
	return h.name
}

func (h *HTTP) Run() error {
	l, err := net.Listen("tcp", h.addr)
	if err != nil {
		return err
	}
	h.l = l

	log.Printf("Starting HTTP relay %q on %v", h.Name(), h.addr)

	err = http.Serve(l, h)
	if atomic.LoadInt64(&h.closing) != 0 {
		return nil
	}
	return err
}

func (h *HTTP) Stop() error {
	atomic.StoreInt64(&h.closing, 1)
	return h.l.Close()
}

func (h *HTTP) ServeHTTP(w http.ResponseWriter, r *http.Request) {
	start := time.Now()
	if r.URL.Path != "/write" {
		jsonError(w, http.StatusNotFound, "invalid write endpoint")
		return
	}

	if r.Method != "POST" {
		w.Header().Set("Allow", "POST")
		if r.Method == "OPTIONS" {
			w.WriteHeader(http.StatusNoContent)
		} else {
			jsonError(w, http.StatusMethodNotAllowed, "invalid write method")
		}
		return
	}

	// fail early if we're missing the database
	if r.URL.Query().Get("db") == "" {
		jsonError(w, http.StatusBadRequest, "missing parameter: db")
		return
	}

	var body = r.Body

	if r.Header.Get("Content-Encoding") == "gzip" {
		b, err := gzip.NewReader(r.Body)
		if err != nil {
			jsonError(w, http.StatusBadRequest, "unable to decode gzip body")
		}
		defer b.Close()
		body = b
	}

	bodyBuf := getBuf()
	_, err := bodyBuf.ReadFrom(body)
	if err != nil {
		putBuf(bodyBuf)
		jsonError(w, http.StatusInternalServerError, "problem reading request body")
		return
	}

	precision := r.URL.Query().Get("precision")
	points, err := models.ParsePointsWithPrecision(bodyBuf.Bytes(), start, precision)
	if err != nil {
		putBuf(bodyBuf)
		jsonError(w, http.StatusBadRequest, "unable to parse points")
		return
	}

	outBuf := getBuf()
	for _, p := range points {
		if _, err = outBuf.WriteString(p.PrecisionString(precision)); err != nil {
			break
		}
		if err = outBuf.WriteByte('\n'); err != nil {
			break
		}
	}

	// done with the input points
	putBuf(bodyBuf)

	if err != nil {
		putBuf(outBuf)
		jsonError(w, http.StatusInternalServerError, "problem writing points")
		return
	}

	// normalize query string
	query := r.URL.Query().Encode()

	outBytes := outBuf.Bytes()

	var wg sync.WaitGroup
	wg.Add(len(h.backends))

	var responses = make(chan *responseData, len(h.backends))

	for _, b := range h.backends {
		b := b
		go func() {
			defer wg.Done()
			resp, err := b.post(outBytes, query)
			if err != nil {
				log.Printf("Problem posting to relay %q backend %q: %v", h.Name(), b.name, err)
			} else {
				if resp.StatusCode/100 == 5 {
					log.Printf("5xx response for relay %q backend %q: %v", h.Name(), b.name, resp.StatusCode)
				}
				responses <- resp
			}
		}()
	}

	go func() {
		wg.Wait()
		close(responses)
		putBuf(outBuf)
	}()

	var errResponse *responseData

	for resp := range responses {
		switch resp.StatusCode / 100 {
		case 2:
			w.WriteHeader(http.StatusNoContent)
			return

		case 4:
			// user error
			resp.Write(w)
			return

		default:
			// hold on to one of the responses to return back to the client
			errResponse = resp
		}
	}

	// no successful writes
	if errResponse == nil {
		// failed to make any valid request...
		jsonError(w, http.StatusServiceUnavailable, "unable to write points")
		return
	}

	errResponse.Write(w)
}

type responseData struct {
	ContentType     string
	ContentEncoding string
	StatusCode      int
	Body            []byte
}

func (rd *responseData) Write(w http.ResponseWriter) {
	if rd.ContentType != "" {
		w.Header().Set("Content-Type", rd.ContentType)
	}

	if rd.ContentEncoding != "" {
		w.Header().Set("Content-Encoding", rd.ContentEncoding)
	}

	w.Header().Set("Content-Length", strconv.Itoa(len(rd.Body)))
	w.WriteHeader(rd.StatusCode)
	w.Write(rd.Body)
}

func jsonError(w http.ResponseWriter, code int, message string) {
	w.Header().Set("Content-Type", "application/json")
	data := fmt.Sprintf("{\"error\":%q}\n", message)
	w.Header().Set("Content-Length", fmt.Sprint(len(data)))
	w.WriteHeader(code)
	w.Write([]byte(data))
}

type poster interface {
	post([]byte, string) (*responseData, error)
}

type simplePoster struct {
	client   *http.Client
	location string
}

func newSimplePoster(location string, timeout time.Duration) *simplePoster {
	return &simplePoster{
		client:   &http.Client{Timeout: timeout},
		location: location,
	}
}

func (b *simplePoster) post(buf []byte, query string) (*responseData, error) {
	req, err := http.NewRequest("POST", b.location, bytes.NewReader(buf))
	if err != nil {
		return nil, err
	}

	req.URL.RawQuery = query
	req.Header.Set("Content-Type", "text/plain")
	req.Header.Set("Content-Length", strconv.Itoa(len(buf)))

	resp, err := b.client.Do(req)
	if err != nil {
		return nil, err
	}

	data, err := ioutil.ReadAll(resp.Body)
	if err != nil {
		return nil, err
	}

	if err = resp.Body.Close(); err != nil {
		return nil, err
	}

	return &responseData{
		ContentType:     resp.Header.Get("Conent-Type"),
		ContentEncoding: resp.Header.Get("Conent-Encoding"),
		StatusCode:      resp.StatusCode,
		Body:            data,
	}, nil
}

type httpBackend struct {
	poster
	name string
}

func newHTTPBackend(cfg *HTTPOutputConfig) (*httpBackend, error) {
	if cfg.Name == "" {
		cfg.Name = cfg.Location
	}

	timeout := DefaultHTTPTimeout
	if cfg.Timeout != "" {
		t, err := time.ParseDuration(cfg.Timeout)
		if err != nil {
			return nil, fmt.Errorf("error parsing HTTP timeout '%v'", err)
		}
		timeout = t
	}

	var p poster = newSimplePoster(cfg.Location, timeout)

	// If configured, create a retryBuffer per backend.
	// This way we serialize retries against each backend.
	if cfg.BufferSizeMB > 0 {
		max := DefaultMaxDelayInterval
		if cfg.MaxDelayInterval != "" {
			m, err := time.ParseDuration(cfg.MaxDelayInterval)
			if err != nil {
				return nil, fmt.Errorf("error parsing max retry time %v", err)
			}
			max = m
		}

		batch := DefaultBatchSizeKB * KB
		if cfg.MaxBatchKB > 0 {
			batch = cfg.MaxBatchKB * KB
		}

		p = newRetryBuffer(cfg.BufferSizeMB*MB, batch, max, p)
	}

	return &httpBackend{
		poster: p,
		name:   cfg.Name,
	}, nil
}

var ErrBufferFull = errors.New("retry buffer full")

var bufPool = sync.Pool{New: func() interface{} { return new(bytes.Buffer) }}

func getBuf() *bytes.Buffer {
	if bb, ok := bufPool.Get().(*bytes.Buffer); ok {
		return bb
	}
	return new(bytes.Buffer)
}

func putBuf(b *bytes.Buffer) {
	b.Reset()
	bufPool.Put(b)
}<|MERGE_RESOLUTION|>--- conflicted
+++ resolved
@@ -3,11 +3,8 @@
 import (
 	"bytes"
 	"compress/gzip"
-<<<<<<< HEAD
 	"crypto/tls"
-=======
 	"errors"
->>>>>>> 7ee09ca6
 	"fmt"
 	"io/ioutil"
 	"log"
@@ -53,27 +50,7 @@
 			return nil, err
 		}
 
-<<<<<<< HEAD
-		// Configure custom transport for http.Client
-		// Used for support skip-tls-verification option
-		transport := &http.Transport{
-			TLSClientConfig: &tls.Config{
-				InsecureSkipVerify: b.SkipTLSVerification,
-			},
-		}
-
-		h.backends = append(h.backends, &httpBackend{
-			name:        b.Name,
-			location:    b.Location,
-			retryBuffer: rb,
-			client: &http.Client{
-				Timeout:   timeout,
-				Transport: transport,
-			},
-		})
-=======
 		h.backends = append(h.backends, backend)
->>>>>>> 7ee09ca6
 	}
 
 	return h, nil
@@ -275,9 +252,20 @@
 	location string
 }
 
-func newSimplePoster(location string, timeout time.Duration) *simplePoster {
+func newSimplePoster(location string, timeout time.Duration, skipTLSVerification bool) *simplePoster {
+	// Configure custom transport for http.Client
+	// Used for support skip-tls-verification option
+	transport := &http.Transport{
+		TLSClientConfig: &tls.Config{
+			InsecureSkipVerify: skipTLSVerification,
+		},
+	}
+
 	return &simplePoster{
-		client:   &http.Client{Timeout: timeout},
+		client: &http.Client{
+			Timeout:   timeout,
+			Transport: transport,
+		},
 		location: location,
 	}
 }
@@ -333,7 +321,7 @@
 		timeout = t
 	}
 
-	var p poster = newSimplePoster(cfg.Location, timeout)
+	var p poster = newSimplePoster(cfg.Location, timeout, cfg.SkipTLSVerification)
 
 	// If configured, create a retryBuffer per backend.
 	// This way we serialize retries against each backend.
